--- conflicted
+++ resolved
@@ -1,7 +1,3 @@
-<<<<<<< HEAD
-from granule_ingester.consumer.MessageConsumer import MessageConsumer
-from granule_ingester.consumer.InsituConsumer import InsituConsumer
-=======
 # Licensed to the Apache Software Foundation (ASF) under one or more
 # contributor license agreements.  See the NOTICE file distributed with
 # this work for additional information regarding copyright ownership.
@@ -18,4 +14,4 @@
 # limitations under the License.
 
 from granule_ingester.consumer.MessageConsumer import MessageConsumer
->>>>>>> 6d5734c4
+from granule_ingester.consumer.InsituConsumer import InsituConsumer