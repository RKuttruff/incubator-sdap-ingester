--- conflicted
+++ resolved
@@ -40,14 +40,12 @@
         self._resource = resource
         self._preprocess = None
 
-<<<<<<< HEAD
         self._tiff = False
-=======
+
         if 'group' in kwargs:
             self._group = kwargs['group']
         else:
             self._group = None
->>>>>>> dd5c1259
 
         if 'preprocess' in kwargs:
             self._preprocess = [GranuleLoader._parse_module(module) for module in kwargs['preprocess']]
@@ -83,7 +81,6 @@
 
         granule_name = os.path.basename(self._resource)
         try:
-<<<<<<< HEAD
             if self._tiff:
                 def determine_time(granule_path: str):
                     time_date_str = PurePosixPath(granule_path).stem.split('_')[-1]
@@ -113,15 +110,12 @@
 
                 return tiff, granule_name
             else:
-                ds = xr.open_dataset(file_path, lock=False)
-=======
-            additional_params = {}
+                additional_params = {}
 
-            if self._group is not None:
-                additional_params['group'] = self._group
+                if self._group is not None:
+                    additional_params['group'] = self._group
 
-            ds = xr.open_dataset(file_path, lock=False, **additional_params)
->>>>>>> dd5c1259
+                ds = xr.open_dataset(file_path, lock=False, **additional_params)
 
                 if self._preprocess is not None:
                     logger.info(f'There are {len(self._preprocess)} preprocessors to apply for granule {self._resource}')
