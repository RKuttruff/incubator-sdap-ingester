--- conflicted
+++ resolved
@@ -6,12 +6,9 @@
 
 ## Unreleased
 ### Added
-<<<<<<< HEAD
-- SDAP-469: Additions to support height/depth dimensions on input
-=======
 - SDAP-477: Added preprocessor to properly shape incoming data
 - SDAP-478: Add support to user to select subgroup of interest in input granules
->>>>>>> dd5c1259
+- SDAP-469: Additions to support height/depth dimensions on input
 ### Changed
 ### Deprecated
 ### Removed
