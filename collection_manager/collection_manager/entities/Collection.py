--- conflicted
+++ resolved
@@ -21,7 +21,8 @@
 from datetime import datetime
 from enum import Enum
 from fnmatch import fnmatch
-from typing import Optional
+from glob import glob
+from typing import List, Optional
 from urllib.parse import urlparse
 
 from collection_manager.entities.exceptions import MissingValueCollectionError
@@ -46,11 +47,8 @@
     forward_processing_priority: Optional[int] = None
     date_from: Optional[datetime] = None
     date_to: Optional[datetime] = None
-<<<<<<< HEAD
+    preprocess: str = None
     insitu: bool = False
-=======
-    preprocess: str = None
->>>>>>> a6e858b2
 
     @staticmethod
     def __decode_dimension_names(dimension_names_dict):
@@ -95,11 +93,8 @@
                                     forward_processing_priority=properties.get('forward-processing-priority', None),
                                     date_to=date_to,
                                     date_from=date_from,
-<<<<<<< HEAD
+                                    preprocess=preprocess,
                                     insitu=insitu)
-=======
-                                    preprocess=preprocess)
->>>>>>> a6e858b2
             return collection
         except KeyError as e:
             raise MissingValueCollectionError(missing_value=e.args[0])
